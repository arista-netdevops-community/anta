--- conflicted
+++ resolved
@@ -2621,168 +2621,6 @@
     },
     {
         "name": "success",
-<<<<<<< HEAD
-        "test": VerifyBGPAdvCommunities,
-        "eos_data": [
-            {
-                "vrfs": {
-                    "default": {
-                        "peerList": [
-                            {
-                                "peerAddress": "172.30.11.1",
-                                "advertisedCommunities": {"standard": True, "extended": True, "large": True},
-                            }
-                        ]
-                    },
-                    "MGMT": {
-                        "peerList": [
-                            {
-                                "peerAddress": "172.30.11.10",
-                                "advertisedCommunities": {"standard": True, "extended": True, "large": True},
-                            }
-                        ]
-                    },
-                }
-            }
-        ],
-        "inputs": {
-            "bgp_peers": [
-                {
-                    "peer_address": "172.30.11.1",
-                },
-                {
-                    "peer_address": "172.30.11.10",
-                    "vrf": "MGMT",
-                },
-            ]
-        },
-        "expected": {"result": "success"},
-    },
-    {
-        "name": "failure-no-vrf",
-        "test": VerifyBGPAdvCommunities,
-        "eos_data": [
-            {
-                "vrfs": {
-                    "default": {
-                        "peerList": [
-                            {
-                                "peerAddress": "172.30.11.1",
-                                "advertisedCommunities": {"standard": True, "extended": True, "large": True},
-                            }
-                        ]
-                    },
-                }
-            }
-        ],
-        "inputs": {
-            "bgp_peers": [
-                {
-                    "peer_address": "172.30.11.17",
-                    "vrf": "MGMT",
-                }
-            ]
-        },
-        "expected": {
-            "result": "failure",
-            "messages": [
-                "Following BGP peers are not configured or advertised communities are not standard, extended, and large:\n"
-                "{'bgp_peers': {'172.30.11.17': {'MGMT': {'status': 'Not configured'}}}}"
-            ],
-        },
-    },
-    {
-        "name": "failure-no-peer",
-        "test": VerifyBGPAdvCommunities,
-        "eos_data": [
-            {
-                "vrfs": {
-                    "default": {
-                        "peerList": [
-                            {
-                                "peerAddress": "172.30.11.1",
-                                "advertisedCommunities": {"standard": True, "extended": True, "large": True},
-                            }
-                        ]
-                    },
-                    "MGMT": {
-                        "peerList": [
-                            {
-                                "peerAddress": "172.30.11.1",
-                                "advertisedCommunities": {"standard": True, "extended": True, "large": True},
-                            }
-                        ]
-                    },
-                }
-            }
-        ],
-        "inputs": {
-            "bgp_peers": [
-                {
-                    "peer_address": "172.30.11.10",
-                    "vrf": "default",
-                },
-                {
-                    "peer_address": "172.30.11.12",
-                    "vrf": "MGMT",
-                },
-            ]
-        },
-        "expected": {
-            "result": "failure",
-            "messages": [
-                "Following BGP peers are not configured or advertised communities are not standard, extended, and large:\n"
-                "{'bgp_peers': {'172.30.11.10': {'default': {'status': 'Not configured'}}, '172.30.11.12': {'MGMT': {'status': 'Not configured'}}}}"
-            ],
-        },
-    },
-    {
-        "name": "failure-not-correct-communities",
-        "test": VerifyBGPAdvCommunities,
-        "eos_data": [
-            {
-                "vrfs": {
-                    "default": {
-                        "peerList": [
-                            {
-                                "peerAddress": "172.30.11.1",
-                                "advertisedCommunities": {"standard": False, "extended": False, "large": False},
-                            }
-                        ]
-                    },
-                    "CS": {
-                        "peerList": [
-                            {
-                                "peerAddress": "172.30.11.10",
-                                "advertisedCommunities": {"standard": True, "extended": True, "large": False},
-                            }
-                        ]
-                    },
-                }
-            }
-        ],
-        "inputs": {
-            "bgp_peers": [
-                {
-                    "peer_address": "172.30.11.1",
-                    "vrf": "default",
-                },
-                {
-                    "peer_address": "172.30.11.10",
-                    "vrf": "CS",
-                },
-            ]
-        },
-        "expected": {
-            "result": "failure",
-            "messages": [
-                "Following BGP peers are not configured or advertised communities are not standard, extended, and large:\n"
-                "{'bgp_peers': {'172.30.11.1': {'default': {'advertised_communities': {'standard': False, 'extended': False, 'large': False}}}, "
-                "'172.30.11.10': {'CS': {'advertised_communities': {'standard': True, 'extended': True, 'large': False}}}}}"
-            ],
-        },
-    },
-=======
         "test": VerifyEVPNType2Route,
         "eos_data": [
             {
@@ -3241,5 +3079,166 @@
             "messages": ["The following VXLAN endpoint do not have any EVPN Type-2 route: [('aa:c1:ab:4e:be:c2', 10020), ('192.168.10.101', 10010)]"],
         },
     },
->>>>>>> ef2b4aee
+    {
+        "name": "success",
+        "test": VerifyBGPAdvCommunities,
+        "eos_data": [
+            {
+                "vrfs": {
+                    "default": {
+                        "peerList": [
+                            {
+                                "peerAddress": "172.30.11.1",
+                                "advertisedCommunities": {"standard": True, "extended": True, "large": True},
+                            }
+                        ]
+                    },
+                    "MGMT": {
+                        "peerList": [
+                            {
+                                "peerAddress": "172.30.11.10",
+                                "advertisedCommunities": {"standard": True, "extended": True, "large": True},
+                            }
+                        ]
+                    },
+                }
+            }
+        ],
+        "inputs": {
+            "bgp_peers": [
+                {
+                    "peer_address": "172.30.11.1",
+                },
+                {
+                    "peer_address": "172.30.11.10",
+                    "vrf": "MGMT",
+                },
+            ]
+        },
+        "expected": {"result": "success"},
+    },
+    {
+        "name": "failure-no-vrf",
+        "test": VerifyBGPAdvCommunities,
+        "eos_data": [
+            {
+                "vrfs": {
+                    "default": {
+                        "peerList": [
+                            {
+                                "peerAddress": "172.30.11.1",
+                                "advertisedCommunities": {"standard": True, "extended": True, "large": True},
+                            }
+                        ]
+                    },
+                }
+            }
+        ],
+        "inputs": {
+            "bgp_peers": [
+                {
+                    "peer_address": "172.30.11.17",
+                    "vrf": "MGMT",
+                }
+            ]
+        },
+        "expected": {
+            "result": "failure",
+            "messages": [
+                "Following BGP peers are not configured or advertised communities are not standard, extended, and large:\n"
+                "{'bgp_peers': {'172.30.11.17': {'MGMT': {'status': 'Not configured'}}}}"
+            ],
+        },
+    },
+    {
+        "name": "failure-no-peer",
+        "test": VerifyBGPAdvCommunities,
+        "eos_data": [
+            {
+                "vrfs": {
+                    "default": {
+                        "peerList": [
+                            {
+                                "peerAddress": "172.30.11.1",
+                                "advertisedCommunities": {"standard": True, "extended": True, "large": True},
+                            }
+                        ]
+                    },
+                    "MGMT": {
+                        "peerList": [
+                            {
+                                "peerAddress": "172.30.11.1",
+                                "advertisedCommunities": {"standard": True, "extended": True, "large": True},
+                            }
+                        ]
+                    },
+                }
+            }
+        ],
+        "inputs": {
+            "bgp_peers": [
+                {
+                    "peer_address": "172.30.11.10",
+                    "vrf": "default",
+                },
+                {
+                    "peer_address": "172.30.11.12",
+                    "vrf": "MGMT",
+                },
+            ]
+        },
+        "expected": {
+            "result": "failure",
+            "messages": [
+                "Following BGP peers are not configured or advertised communities are not standard, extended, and large:\n"
+                "{'bgp_peers': {'172.30.11.10': {'default': {'status': 'Not configured'}}, '172.30.11.12': {'MGMT': {'status': 'Not configured'}}}}"
+            ],
+        },
+    },
+    {
+        "name": "failure-not-correct-communities",
+        "test": VerifyBGPAdvCommunities,
+        "eos_data": [
+            {
+                "vrfs": {
+                    "default": {
+                        "peerList": [
+                            {
+                                "peerAddress": "172.30.11.1",
+                                "advertisedCommunities": {"standard": False, "extended": False, "large": False},
+                            }
+                        ]
+                    },
+                    "CS": {
+                        "peerList": [
+                            {
+                                "peerAddress": "172.30.11.10",
+                                "advertisedCommunities": {"standard": True, "extended": True, "large": False},
+                            }
+                        ]
+                    },
+                }
+            }
+        ],
+        "inputs": {
+            "bgp_peers": [
+                {
+                    "peer_address": "172.30.11.1",
+                    "vrf": "default",
+                },
+                {
+                    "peer_address": "172.30.11.10",
+                    "vrf": "CS",
+                },
+            ]
+        },
+        "expected": {
+            "result": "failure",
+            "messages": [
+                "Following BGP peers are not configured or advertised communities are not standard, extended, and large:\n"
+                "{'bgp_peers': {'172.30.11.1': {'default': {'advertised_communities': {'standard': False, 'extended': False, 'large': False}}}, "
+                "'172.30.11.10': {'CS': {'advertised_communities': {'standard': True, 'extended': True, 'large': False}}}}}"
+            ],
+        },
+    },
 ]