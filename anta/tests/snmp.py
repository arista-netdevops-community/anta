--- conflicted
+++ resolved
@@ -7,11 +7,7 @@
 # mypy: disable-error-code=attr-defined
 from __future__ import annotations
 
-<<<<<<< HEAD
-from pydantic import Field
-=======
 from typing import TYPE_CHECKING, ClassVar
->>>>>>> 735b0435
 
 from anta.custom_types import PositiveInteger
 from anta.models import AntaCommand, AntaTest
@@ -65,14 +61,8 @@
     class Input(AntaTest.Input):
         """Input model for the VerifySnmpIPv4Acl test."""
 
-<<<<<<< HEAD
-    class Input(AntaTest.Input):  # pylint: disable=missing-class-docstring
-        number: int = Field(..., ge=0)
-        """The number of expected IPv4 ACL(s)"""
-=======
         number: PositiveInteger
         """The number of expected IPv4 ACL(s)."""
->>>>>>> 735b0435
         vrf: str = "default"
         """The name of the VRF in which to check for the SNMP agent. Defaults to `default` VRF."""
 
@@ -110,14 +100,8 @@
     class Input(AntaTest.Input):
         """Input model for the VerifySnmpIPv6Acl test."""
 
-<<<<<<< HEAD
-    class Input(AntaTest.Input):  # pylint: disable=missing-class-docstring
-        number: int = Field(..., ge=0)
-        """The number of expected IPv6 ACL(s)"""
-=======
         number: PositiveInteger
         """The number of expected IPv6 ACL(s)."""
->>>>>>> 735b0435
         vrf: str = "default"
         """The name of the VRF in which to check for the SNMP agent. Defaults to `default` VRF."""
 
