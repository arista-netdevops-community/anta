--- conflicted
+++ resolved
@@ -7,18 +7,18 @@
 
 # Mypy does not understand AntaTest.Input typing
 # mypy: disable-error-code=attr-defined
-<<<<<<< HEAD
-from datetime import datetime
+from datetime import datetime, timezone
 from ipaddress import IPv4Address
-from typing import List, Optional, Union
-=======
-from datetime import datetime, timezone
 from typing import ClassVar
->>>>>>> 7982d2f7
 
 from pydantic import BaseModel, Field, model_validator
 
-from anta.custom_types import EcdsaKeySize, EncryptionAlgorithm, PositiveInteger, RsaKeySize
+from anta.custom_types import (
+    EcdsaKeySize,
+    EncryptionAlgorithm,
+    PositiveInteger,
+    RsaKeySize,
+)
 from anta.models import AntaCommand, AntaTemplate, AntaTest
 from anta.tools.get_item import get_item
 from anta.tools.get_value import get_value
@@ -283,7 +283,12 @@
     name = "VerifyAPIIPv4Acl"
     description = "Verifies if eAPI has the right number IPv4 ACL(s) configured for a specified VRF."
     categories: ClassVar[list[str]] = ["security"]
-    commands: ClassVar[list[AntaCommand | AntaTemplate]] = [AntaCommand(command="show management api http-commands ip access-list summary", revision=1)]
+    commands: ClassVar[list[AntaCommand | AntaTemplate]] = [
+        AntaCommand(
+            command="show management api http-commands ip access-list summary",
+            revision=1,
+        )
+    ]
 
     class Input(AntaTest.Input):
         """Input parameters for the VerifyAPIIPv4Acl test."""
@@ -333,7 +338,12 @@
     name = "VerifyAPIIPv6Acl"
     description = "Verifies if eAPI has the right number IPv6 ACL(s) configured for a specified VRF."
     categories: ClassVar[list[str]] = ["security"]
-    commands: ClassVar[list[AntaCommand | AntaTemplate]] = [AntaCommand(command="show management api http-commands ipv6 access-list summary", revision=1)]
+    commands: ClassVar[list[AntaCommand | AntaTemplate]] = [
+        AntaCommand(
+            command="show management api http-commands ipv6 access-list summary",
+            revision=1,
+        )
+    ]
 
     class Input(AntaTest.Input):
         """Input parameters for the VerifyAPIIPv6Acl test."""
@@ -451,7 +461,13 @@
         for certificate in self.inputs.certificates:
             # Collecting certificate expiry time and current EOS time.
             # These times are used to calculate the number of days until the certificate expires.
-            if not (certificate_data := get_value(certificate_output, f"certificates..{certificate.certificate_name}", separator="..")):
+            if not (
+                certificate_data := get_value(
+                    certificate_output,
+                    f"certificates..{certificate.certificate_name}",
+                    separator="..",
+                )
+            ):
                 self.result.is_failure(f"SSL certificate '{certificate.certificate_name}', is not configured.\n")
                 continue
 
@@ -465,7 +481,11 @@
                 self.result.is_failure(f"SSL certificate `{certificate.certificate_name}` is expired.\n")
 
             # Verify certificate common subject name, encryption algorithm and key size
-            keys_to_verify = ["subject.commonName", "publicKey.encryptionAlgorithm", "publicKey.size"]
+            keys_to_verify = [
+                "subject.commonName",
+                "publicKey.encryptionAlgorithm",
+                "publicKey.size",
+            ]
             actual_certificate_details = {key: get_value(certificate_data, key) for key in keys_to_verify}
 
             expected_certificate_details = {
@@ -664,65 +684,87 @@
 
 class VerifyIPSecConnHealth(AntaTest):
     """
-    Verifies all IP security connections
-
-    Expected results:
-        * success: The test will pass if all the IP security connections are established in all vrf.
-        * failure: The test will fail if IP security is not configured or any of ip security connections are not established in any vrf.
+    Verifies all IPv4 security connections.
+
+    Expected Results
+    ----------------
+    * Success: The test will pass if all the IPv4 security connections are established in all vrf.
+    * Failure: The test will fail if IPv4 security is not configured or any of IPv4 security connections are not established in any vrf.
+
+    Examples
+    --------
+    ```yaml
+    anta.tests.security:
+      - VerifyIPSecConnHealth:
+    ```
     """
 
     name = "VerifyIPSecConnHealth"
-    description = "Verifies all IP security connections."
-    categories = ["security"]
-    commands = [AntaCommand(command="show ip security connection vrf all")]
-
-    @AntaTest.anta_test
-    def test(self) -> None:
+    description = "Verifies all IPv4 security connections."
+    categories: ClassVar[list[str]] = ["security"]
+    commands: ClassVar[list[AntaCommand | AntaTemplate]] = [AntaCommand(command="show ip security connection vrf all")]
+
+    @AntaTest.anta_test
+    def test(self) -> None:
+        """Main test function for VerifyIPSecConnHealth."""
         self.result.is_success()
         failure_conn = []
         command_output = self.instance_commands[0].json_output["connections"]
 
         # Check if IP security connection is configured
         if not command_output:
-            self.result.is_failure("IP security connection are not configured.")
+            self.result.is_failure("IPv4 security connection are not configured.")
             return
 
         # Iterate over all ip sec connection
         for connection, conn_data in command_output.items():
-            state = list(conn_data["pathDict"].values())[0]
+            state = next(iter(conn_data["pathDict"].values()))
             if state != "Established":
                 failure_conn.append(connection)
         if failure_conn:
             failure_msg = "\n".join(failure_conn)
-            self.result.is_failure(f"Following IP security connections are not establised:\n{failure_msg}.")
+            self.result.is_failure(f"Following IPv4 security connections are not establised:\n{failure_msg}.")
 
 
 class VerifySpecificIPSecConn(AntaTest):
     """
-    Verifies IP security connections for a peer.
-
-    Expected results:
-        * success: The test passes if the IP security connection for a peer is established in the specified VRF.
-        * failure: The test fails if IP security is not configured, a connection is not found for a peer, or the connection is not established in the specified VRF.
+    Verifies IPv4 security connections state for a peer.
+
+    Expected Results
+    ----------------
+    * Success: The test passes if the IPv4 security connection for a peer is established in the specified VRF.
+    * Failure: The test fails if IPv4 security is not configured, a connection is not found for a peer, or the connection is not established in the specified VRF.
+
+    Examples
+    --------
+    ```yaml
+    anta.tests.security:
+      - VerifySpecificIPSecConn:
+          ip_security_connections:
+            - peer: 10.255.0.1
+            - peer: 10.255.0.2
+            vrf: default
+            connection:
+              - source_address: 100.64.3.2
+                estination_address: 100.64.1.2
+              - source_address: 172.18.3.2
+                destination_address: 172.18.2.2
+    ```
     """
 
     name = "VerifySpecificIPSecConn"
-    description = "Verifies IP security connections for a peer."
-    categories = ["security"]
-    commands = [AntaTemplate(template="show ip security connection vrf {vrf} path peer {peer}")]
-
-    class Input(AntaTest.Input):
-        """
-        This class defines the inputs for the VerifySpecificIPSecConn test.
-        """
-
-        ip_sec_conn: List[IPSecPeer]
-        """List of IP security peers."""
-
-        class IPSecPeer(BaseModel):
-            """
-            Details of IP security peers.
-            """
+    description = "Verifies IPv4 security connections for a peer."
+    categories: ClassVar[list[str]] = ["security"]
+    commands: ClassVar[list[AntaCommand | AntaTemplate]] = [AntaTemplate(template="show ip security connection vrf {vrf} path peer {peer}")]
+
+    class Input(AntaTest.Input):
+        """Input model for the VerifySpecificIPSecConn test."""
+
+        ip_security_connections: list[IPSecPeers]
+        """List of IP4v security peers."""
+
+        class IPSecPeers(BaseModel):
+            """Details of IPv4 security peers."""
 
             peer: IPv4Address
             """IPv4 address of the peer."""
@@ -730,13 +772,11 @@
             vrf: str = "default"
             """This is the optional VRF for the IP security peer. It defaults to `default` if not provided."""
 
-            connection: Optional[List[IPSecConn]] = None
-            """Optional list of IP security connections of a peer."""
+            connection: list[IPSecConn] | None = None
+            """Optional list of IPv4 security connections of a peer."""
 
             class IPSecConn(BaseModel):
-                """
-                Details of IP security connections for a peer.
-                """
+                """Details of IPv4 security connections for a peer."""
 
                 source_address: IPv4Address
                 """Source address of the connection."""
@@ -744,36 +784,37 @@
                 """Destination address of the connection."""
 
     def render(self, template: AntaTemplate) -> list[AntaCommand]:
-        """
-        This method renders the template with the provided inputs.
-        """
-        return [template.render(peer=conn.peer, vrf=conn.vrf, connections=conn.connection) for conn in self.inputs.ip_sec_conn]
-
-    @AntaTest.anta_test
-    def test(self) -> None:
+        """Render the template for each input IP Sec connection."""
+        return [template.render(peer=conn.peer, vrf=conn.vrf, connections=conn.connection) for conn in self.inputs.ip_security_connections]
+
+    @AntaTest.anta_test
+    def test(self) -> None:
+        """Main test function for VerifySpecificIPSecConn."""
         self.result.is_success()
         for command_output in self.instance_commands:
             conn_output = command_output.json_output["connections"]
             peer = command_output.params["peer"]
             connections = command_output.params["connections"]
 
-            # Check if IP security connection is configured
+            # Check if IPv4 security connection is configured
             if not conn_output:
-                self.result.is_failure(f"IP security connections are not configured for peer `{peer}`.")
+                self.result.is_failure(f"IPv4 security connections are not configured for peer `{peer}`.")
                 return
 
-            # If connection details are not provided then check all connection of a peer
+            # If connection details are not provided then check all connections of a peer
             if connections is None:
                 for connection, conn_data in conn_output.items():
-                    state = list(conn_data["pathDict"].values())[0]
+                    state = next(iter(conn_data["pathDict"].values()))
                     if state != "Established":
                         self.result.is_failure(
-                            f"Expected state of IP security connection `{connection}` for peer `{peer}` is `Established` " f"but found `{state}` instead."
+                            f"Expected state of IPv4 security connection `{connection}` for peer `{peer}` is `Established` " f"but found `{state}` instead."
                         )
                 continue
 
             # Create a dictionary of existing connections for faster lookup
-            existing_connections = {(conn_data.get("saddr"), conn_data.get("daddr")): list(conn_data["pathDict"].values())[0] for conn_data in conn_output.values()}
+            existing_connections = {
+                (conn_data.get("saddr"), conn_data.get("daddr")): next(iter(conn_data["pathDict"].values())) for conn_data in conn_output.values()
+            }
             for connection in connections:
                 source = str(connection.source_address)
                 destination = str(connection.destination_address)
@@ -782,8 +823,8 @@
                     existing_state = existing_connections[(source, destination)]
                     if existing_state != "Established":
                         self.result.is_failure(
-                            f"Expected state of IP security connection `{source}-{destination}` for peer `{peer}` is `Established` "
+                            f"Expected state of IPv4 security connection `{source}-{destination}` for peer `{peer}` is `Established` "
                             f"but found `{existing_state}` instead."
                         )
                 else:
-                    self.result.is_failure(f"IP security connection `{source}-{destination}` for peer `{peer}` is not found.")+                    self.result.is_failure(f"IPv4 security connection `{source}-{destination}` for peer `{peer}` is not found.")