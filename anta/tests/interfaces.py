--- conflicted
+++ resolved
@@ -14,12 +14,8 @@
 # Need to keep Dict and List for pydantic in python 3.8
 from typing import Any, Dict, List, Literal, Optional
 
-<<<<<<< HEAD
 from pydantic import BaseModel, Field, conint
-=======
-from pydantic import BaseModel, conint
 from pydantic_extra_types.mac_address import MacAddress
->>>>>>> a777126b
 
 from anta.custom_types import EthernetInterface, Interface
 from anta.decorators import skip_on_platforms
@@ -575,16 +571,44 @@
                 self.result.is_failure(f"For interface `{intf}`, " + " ".join(failed_messages))
 
 
-<<<<<<< HEAD
+class VerifyIpVirtualRouterMac(AntaTest):
+    """
+    Verifies the IP virtual router MAC address.
+
+    Expected Results:
+        * success: The test will pass if the IP virtual router MAC address matches the input.
+        * failure: The test will fail if the IP virtual router MAC address does not match the input.
+    """
+
+    name = "VerifyIpVirtualRouterMac"
+    description = "Verifies the IP virtual router MAC address."
+    categories = ["interfaces"]
+    commands = [AntaCommand(command="show ip virtual-router")]
+
+    class Input(AntaTest.Input):
+        """Inputs for the VerifyIpVirtualRouterMac test."""
+
+        mac_address: MacAddress
+        """IP virtual router MAC address"""
+
+    @AntaTest.anta_test
+    def test(self) -> None:
+        command_output = self.instance_commands[0].json_output["virtualMacs"]
+        mac_address_found = get_item(command_output, "macAddress", self.inputs.mac_address)
+
+        if mac_address_found is None:
+            self.result.is_failure(f"IP virtual router MAC address `{self.inputs.mac_address}` is not configured.")
+        else:
+            self.result.is_success()
+
+
 class VerifyInterfacesSpeed(AntaTest):
     """
     Verifies the speed, lanes, auto-negotiation status, and mode as full duplex for interfaces.
-
     - If speed is auto then verify auto-negotiation as success and mode as full duplex.
     - If speed is auto with a value (auto 10g) then verify auto-negotiation as success, mode as full duplex and speed/lanes as per input.
     - If speed is forced with a value (forced 10g) then verify mode as full duplex and speed as per input.
     - If speed with lane (100g-8) then verify mode as full duplex and speed/lanes as per input.
-
     Expected Results:
         * Success: The test will pass if an interface is configured with the correct speed, lanes, auto-negotiation and mode as full duplex.
         * Failure: The test will fail if an interface is not found, the speed or lanes do not match with input,
@@ -632,52 +656,21 @@
 
             # Collecting actual interface details
             actual_interface_output = {
-                "auto negotiation": auto_negotiation if "auto" in interface.speed else "NA",
+                "auto negotiation": auto_negotiation if "auto" in interface.speed else "N/A",
                 "duplex mode": duplex,
-                "speed": f"{custom_division(actual_speed, 1000000000)}Gbps" if interface.speed != "auto" else "NA",
-                "lanes": actual_lanes if lanes is not None else "NA",
+                "speed": f"{custom_division(actual_speed, 1000000000)}Gbps" if interface.speed != "auto" else "N/A",
+                "lanes": actual_lanes if lanes is not None else "N/A",
             }
 
             # Forming expected interface details
             expected_interface_output = {
-                "auto negotiation": "success" if "auto" in interface.speed else "NA",
+                "auto negotiation": "success" if "auto" in interface.speed else "N/A",
                 "duplex mode": "duplexFull",
-                "speed": f"{speed}Gbps" if interface.speed != "auto" else "NA",
-                "lanes": lanes if lanes is not None else "NA",
+                "speed": f"{speed}Gbps" if interface.speed != "auto" else "N/A",
+                "lanes": lanes if lanes is not None else "N/A",
             }
 
             # Forming failure message
             if actual_interface_output != expected_interface_output:
                 failed_log = get_failed_logs(expected_interface_output, actual_interface_output)
-                self.result.is_failure(f"For interface {intf}:{failed_log}\n")
-=======
-class VerifyIpVirtualRouterMac(AntaTest):
-    """
-    Verifies the IP virtual router MAC address.
-
-    Expected Results:
-        * success: The test will pass if the IP virtual router MAC address matches the input.
-        * failure: The test will fail if the IP virtual router MAC address does not match the input.
-    """
-
-    name = "VerifyIpVirtualRouterMac"
-    description = "Verifies the IP virtual router MAC address."
-    categories = ["interfaces"]
-    commands = [AntaCommand(command="show ip virtual-router")]
-
-    class Input(AntaTest.Input):
-        """Inputs for the VerifyIpVirtualRouterMac test."""
-
-        mac_address: MacAddress
-        """IP virtual router MAC address"""
-
-    @AntaTest.anta_test
-    def test(self) -> None:
-        command_output = self.instance_commands[0].json_output["virtualMacs"]
-        mac_address_found = get_item(command_output, "macAddress", self.inputs.mac_address)
-
-        if mac_address_found is None:
-            self.result.is_failure(f"IP virtual router MAC address `{self.inputs.mac_address}` is not configured.")
-        else:
-            self.result.is_success()
->>>>>>> a777126b
+                self.result.is_failure(f"For interface {intf}:{failed_log}\n")