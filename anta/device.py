--- conflicted
+++ resolved
@@ -9,15 +9,10 @@
 import asyncio
 import logging
 from abc import ABC, abstractmethod
-<<<<<<< HEAD
 from collections import defaultdict
-from pathlib import Path
-from typing import Any, DefaultDict, Dict, Iterator, List, Literal, Optional, Tuple, Union
-=======
 from collections.abc import Iterator
 from pathlib import Path
-from typing import Any, Literal, Optional, Union
->>>>>>> 9c742383
+from typing import Any, DefaultDict, Literal, Optional, Union
 
 import asyncssh
 from aiocache import Cache
