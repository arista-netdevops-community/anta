--- conflicted
+++ resolved
@@ -94,10 +94,6 @@
 # mkdocs documentation
 /site
 
-<<<<<<< HEAD
 # VScode settings
 .vscode/settings.json
-=======
-# vscode settings
-.vscode/
->>>>>>> 39f80e4b
+.vscode/