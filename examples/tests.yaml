--- conflicted
+++ resolved
@@ -389,21 +389,18 @@
         bgp_peers:
           - peer_address: 172.30.11.1
             vrf: default
-<<<<<<< HEAD
+    - VerifyBGPPeerMD5Auth:
+        bgp_peers:
+          - peer_address: 172.30.11.1
+            vrf: default
+          - peer_address: 172.30.11.5
+            vrf: default
     - VerifyEVPNType2Route:
         vxlan_endpoints:
           - address: 192.168.20.102
             vni: 10020
           - address: aac1.ab5d.b41e
             vni: 10010
-=======
-    - VerifyBGPPeerMD5Auth:
-        bgp_peers:
-          - peer_address: 172.30.11.1
-            vrf: default
-          - peer_address: 172.30.11.5
-            vrf: default
->>>>>>> 45dd2fe0
   ospf:
     - VerifyOSPFNeighborState:
     - VerifyOSPFNeighborCount:
