--- conflicted
+++ resolved
@@ -153,10 +153,6 @@
         - Vxlan1
       specific_mtu:
         - Ethernet1/1: 1500
-<<<<<<< HEAD
-  - VerifyIpVirtualRouterMac:
-      mac_address: 00:1c:73:00:dc:01
-=======
   - VerifyInterfaceIPv4:
       interfaces:
         - name: Ethernet2
@@ -164,7 +160,8 @@
           secondary_ips:
             - 10.10.10.0/31
             - 10.10.10.10/31
->>>>>>> 27677f19
+  - VerifyIpVirtualRouterMac:
+      mac_address: 00:1c:73:00:dc:01
 
 anta.tests.logging:
   - VerifyLoggingPersistent:
